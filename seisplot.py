#!/usr/bin/python
# -*- coding: utf-8 -*-
"""
Simple seismic plotter.

:copyright: 2016 Agile Geoscience
:license: Apache 2.0
"""
# Import standard libraries.
import argparse
import os
import time

# Import 3rd party.
import yaml
import numpy as np
from scipy import fft
import matplotlib.pyplot as plt
import matplotlib.font_manager as fm
<<<<<<< HEAD
import matplotlib.ticker as mtick
=======

>>>>>>> 3c8e14ca
from obspy.segy.segy import readSEGY

# Import our stuff.
from notice import Notice
from utils import add_subplot_axes


#####################################################################
#
# VARIOUS PLOTTING FUNCTIONS
#
#####################################################################

def wiggle_plot(ax, data, tbase, ntraces,
                skip=1,
                perc=98.0,
                gain=1.0,
                rgb=(0, 0, 0),
                alpha=0.5,
                lw=0.2):
    """
    Plots wiggle traces of seismic data. Skip=1, every trace, skip=2, every
    second trace, etc.
    """
    rgba = list(rgb) + [alpha]
    sc = np.percentile(data, perc)  # Normalization factor
    wigdata = data[:, ::skip]
    xpos = np.arange(ntraces)[::skip]

    for x, trace in zip(xpos, np.transpose(wigdata)):
        # Compute high resolution trace for aesthetics.
        amp = gain * trace / sc + x
        hypertime = np.linspace(tbase[0], tbase[-1], (10*tbase.size-1)+1)
        hyperamp = np.interp(hypertime, tbase, amp)

        # Plot the line, then the fill.
        ax.plot(hyperamp, hypertime, 'k', lw=lw)
        ax.fill_betweenx(hypertime, hyperamp, x,
                         where=hyperamp > x,
                         facecolor=rgba,
                         lw=0,
                         )
    return ax


<<<<<<< HEAD
def decorate_seismic(ax, tickfmt, fs):
=======
def decorate_seismic(ax, ntraces, fs=10):
>>>>>>> 3c8e14ca
    """
    Add various things to the seismic plot.
    """
    ax.set_ylim(ax.get_ylim()[::-1])
    ax.set_xlim([0, ntraces])
    ax.set_ylabel('Two-way time [ms]', fontsize=fs-2)
    ax.set_xlabel('Trace no.', fontsize=fs - 2)
    ax.set_xticklabels(ax.get_xticks(), fontsize=fs - 2)
    ax.set_yticklabels(ax.get_yticks(), fontsize=fs - 2)
    ax.xaxis.set_major_formatter(tickfmt)
    ax.yaxis.set_major_formatter(tickfmt)
    ax.grid()
    return ax


def plot_colourbar(fig, ax, im, data, mima=False, fs=10):
    """
    Put a small colourbar right in the seismic data area.
    """
    ma, mi = np.amax(data), np.amin(data)
    colorbar_ax = add_subplot_axes(ax, [0.975, 0.025, 0.01, 0.1])
    fig.colorbar(im, cax=colorbar_ax)
    if mima:
        colorbar_ax.text(0.5, -0.1, '%3.0f' % mi,
                         transform=colorbar_ax.transAxes,
                         horizontalalignment='center', verticalalignment='top',
                         fontsize=fs-3)
        colorbar_ax.text(0.5, 1.1, '%3.0f' % ma, transform=colorbar_ax.transAxes,
                         horizontalalignment='center',
                         fontsize=fs-3)
    else:
        colorbar_ax.text(0.5, 0.9, "+",
                         transform=colorbar_ax.transAxes,
                         ha='center', color='white',
                         va='center', fontsize=12)
        colorbar_ax.text(0.5, 0.15, "-",
                         transform=colorbar_ax.transAxes, color='k',
                         ha='center', va='center', fontsize=16)
    colorbar_ax.set_axis_off()
    return fig


def plot_spectrum(spec_ax, data, dt, fs=10):
    """
    Plot a power spectrum.
    """
    S = abs(fft(data[:, 1]))
    faxis = np.fft.fftfreq(len(data[:, 1]), d=dt/10**6)
    x = faxis[:len(faxis)//4]
    y = np.log10(S[0:len(faxis)//4])

    spec_ax.patch.set_alpha(0.5)
    spec_ax.fill_between(x, y, 0, lw=0, facecolor='k', alpha=0.5)
    spec_ax.set_xlabel('frequency [Hz]', fontsize=fs - 4)
    spec_ax.set_xticklabels(spec_ax.get_xticks(), fontsize=fs - 4)
    spec_ax.set_yticklabels(spec_ax.get_yticks(), fontsize=fs - 4)
    spec_ax.set_ylabel('power [dB]', fontsize=fs - 2)
    spec_ax.set_title('Power spectrum', fontsize=fs - 2)
    spec_ax.grid('on')

    return spec_ax


def plot_header(head_ax, s, fs=10):
    """
    Plot EBCIDIC header.
    """
    font = fm.FontProperties()
    font.set_family('monospace')
    font.set_size(fs-2)
    eblist = []
    for i in range(0, 3200, 80):
        eblist.append(s[i:i + 80])
    head_ax.axis([0, 40, 0, 40])
    buff = 1.0
    for i, line in enumerate(eblist):
        head_ax.text(buff, 40 - i * 0.95 - buff, line[4:], ha='left', va='top',
                     rotation=0, fontproperties=font)
    head_ax.set_xticks([])
    head_ax.set_yticks([])

    return head_ax


def plot_trace_info(trhead_ax, blurb, fs=10):
    """
    Plot trace header info.
    """
    font = fm.FontProperties()
    font.set_family('monospace')
    trhead_ax.axis([0, 40, 0, 40])
    trhead_ax.set_yticks([])
    trhead_ax.set_xticks([])
    trhead_ax.text(20, 20, blurb, ha='center', va='center', rotation=0, fontsize=fs-4, fontproperties=font)
    return trhead_ax


def plot_histogram(hist_ax, data, fs=10):
    """
    Plot a histogram of amplitude values.
    """
    largest = max(np.amax(data), abs(np.amin(data)))
    clip_val = np.percentile(data, 99.0)
    hist_ax.patch.set_alpha(0.5)
<<<<<<< HEAD
    hist_ax.hist(np.ravel(data), bins=int(100.0 / (clip_val / largest)),
                 alpha=0.5, color=['black'], lw=0.1)
=======
    hist_ax.hist(np.ravel(data), bins=int(100.0 / (clip_val / largest)), 
                 alpha=0.5, color=['black'], lw=0)
>>>>>>> 3c8e14ca
    hist_ax.set_xlim(-clip_val, clip_val)
    hist_ax.set_xticklabels(hist_ax.get_xticks(), fontsize=fs - 4)
    hist_ax.set_xlabel('amplitude', fontsize=fs - 4)
    hist_ax.set_ylim(hist_ax.get_ylim()[0], hist_ax.get_ylim()[1]),
    hist_ax.set_yticks([])
    hist_ax.set_title('Histogram', fontsize=fs - 3)
    return hist_ax


def plot_title(title_ax, title, fs):
    title_ax.text(1.0, 0.0, title, size=fs,
                  horizontalalignment='right',
                  verticalalignment='bottom')
    # title_ax.set_xticks([])
    # title_ax.set_yticks([])
    title_ax.axis('off')
    return title_ax


def main(target, cfg):
    """
    Puts everything together.
    """
    t0 = time.time()

    # Read the file.
    section = readSEGY(target, unpack_headers=True)

<<<<<<< HEAD
    elev, esp, ens, tsq = [], [], [], []  # energy source point number
    for i, trace in enumerate(section.traces):
        nsamples = trace.header.number_of_samples_in_this_trace
        dt = trace.header.sample_interval_in_ms_for_this_trace
        elev.append(trace.header.receiver_group_elevation)
        esp.append(trace.header.energy_source_point_number)
        ens.append(trace.header.ensemble_number)
        tsq.append(trace.header.trace_sequence_number_within_line)

=======
    # Calculate some things
    nsamples = section.traces[0].header.number_of_samples_in_this_trace
    dt = section.traces[0].header.sample_interval_in_ms_for_this_trace
>>>>>>> 3c8e14ca
    ntraces = len(section.traces)
    tbase = 0.001 * np.arange(0, nsamples * dt, dt)
    tstart = 0
    tend = np.amax(tbase)
    wsd = ntraces / cfg['tpi']

    # Build the data container
    elev, esp, ens = [], [], []  # energy source point number
    data = np.zeros((nsamples, ntraces))
    for i, trace in enumerate(section.traces):
        data[:, i] = trace.data
        elev.append(trace.header.receiver_group_elevation)
        esp.append(trace.header.energy_source_point_number)
        ens.append(trace.header.ensemble_number)

    clip_val = np.percentile(data, 99.0)

    # Notify user of parameters
    Notice.info("n_traces   {}".format(ntraces))
    Notice.info("n_samples  {}".format(nsamples))
    Notice.info("dt         {}".format(dt))
    Notice.info("t_start    {}".format(tstart))
    Notice.info("t_end      {}".format(tend))
    Notice.info("max_val    {}".format(np.amax(data)))
    Notice.info("min_val    {}".format(np.amin(data)))
    Notice.info("clip_val   {}".format(clip_val))

    t1 = time.time()
    Notice.ok("Read data successfully in {:.1f} s".format(t1-t0))

    #####################################################################
    #
    # MAKE PLOT
    #
    #####################################################################
    Notice.hr_header("Plotting")

    ##################################
    # Plot size parameters
    # Some constants
    wsl = 6  # Width of sidelabel
    mih = 10  # Minimum plot height
    fhh = 5  # File header height
    m = 0.5  # margin in inches

    # Margins, CSS like
    mt, mb, ml, mr = m, m, 2 * m, 2 * m
    mm = mr / 2  # padded margin between seismic and label

    # Width is determined by tpi, plus a constant for the sidelabel, plus 1 in
    w = ml + wsd + wsl + mr + mm

    # Height is given by ips, but with a minimum of 8 inches, plus 1 in
    h = max(mih, cfg['ips'] * (np.amax(tbase) - np.amin(tbase)) / 1000 + mt + mb)

    # More settings
    ssl = (ml + wsd + mm) / w  # Start of side label (ratio)
    fs = cfg['fontsize']

    Notice.info("Width of plot   {} in".format(w))
    Notice.info("Height of plot  {} in".format(h))

    ##################################
    # Make the figure.
    fig = plt.figure(figsize=(w, h), facecolor='w')
    ax = fig.add_axes([ml / w, mb / h, wsd / w, (h - mb - mt) / h])

<<<<<<< HEAD
    # make parasitic axes for labeling CDP number 
    par1 = ax.twiny()
    # par2 = ax.twiny()

    # Offset the top spine of par2.  The ticks and label have already been
    # placed on the top by twiny above.
    # fig.subplots_adjust(top=0.75)
    par1.spines["top"].set_position(("axes", 1.0))

    # Having been created by twiny, par2 has its frame off, so the line of its
    # detached spine is invisible.  First, activate the frame but make the
    # patch and spines invisible.
    # par2 = make_patch_spines_invisible(par2)

    # Second, show the top spine.
    # par2.spines["top"].set_visible(True)
    tickfmt = mtick.FormatStrFormatter('%.0f')
    par1.plot(ens, np.zeros_like(ens))
    par1.set_xlabel("CDP number", fontsize=fs - 2)
    par1.set_xticklabels(par1.get_xticks(), fontsize=fs - 2)
    par1.xaxis.set_major_formatter(tickfmt)
    ax = wigplot(ax, data, tbase, ntraces, skip=cfg['skip'], gain=cfg['gain'])
    ax.set_ylim(ax.get_ylim()[::-1])
    ax.set_xlim([0, ntraces])
    ax = decorate_seismic(ax, tickfmt, fs)

    if False:  # imshow option (currently broken)
        im = ax.imshow(data, cmap='Greys', origin='upper',
                       vmin=-clip_val,
                       vmax=clip_val,
                       # extent=(line_extents['first_trace'],
                       #        line_extents['last_trace'],
                       #        line_extents['end_time'],
                       #       line_extents['start_time'])#,
                       aspect=hd / wd
                       )
        # Decorate the seismic axes
        ax = decorate_seismic(ax, fs)

        # Plot colorbar.
        # fig = plot_colourbar(fig, ax, im, data, fs)

    print ('width of plot (inches)', w)
    print ('height of plot (inches)', h)
=======
    ax = wiggle_plot(ax,
                     data,
                     tbase,
                     ntraces,
                     skip=cfg['skip'],
                     gain=cfg['gain'],
                     rgb=cfg['colour'],
                     alpha=cfg['opacity'],
                     lw=cfg['lineweight']
                     )

    ax = decorate_seismic(ax, ntraces, fs)
>>>>>>> 3c8e14ca

    # Plot title
    title_ax = fig.add_axes([ssl, 1-mt/h, wsl/w, mt/(2*h)])
    title_ax = plot_title(title_ax, target, fs=fs)

    # Plot text header.
    s = str(section.textual_file_header)[2:-1]
    start = (h - mt - fhh) / h
    head_ax = fig.add_axes([ssl, start, wsl/w, fhh/h])
    head_ax = plot_header(head_ax, s, fs)

    # Plot histogram.
    pad = 0.05
    charty = 0.125  # height of chart
    xhist = (ssl + pad)
    whist = (1 - ssl - (ml/w)) - 2 * pad
    hist_ax = fig.add_axes([xhist, 1.5 * mb/h + charty + pad, whist, charty])
    hist_ax = plot_histogram(hist_ax, data, fs)

    # Plot spectrum.
    spec_ax = fig.add_axes([xhist, 1.5 * mb/h, whist, charty])
    spec_ax = plot_spectrum(spec_ax, data, dt, fs)

    t2 = time.time()
    Notice.ok("Built plot in {:.1f} s".format(t2-t1))

    #####################################################################
    #
    # SAVE FILE
    #
    #####################################################################
    Notice.hr_header("Saving")
    s = "Saved image file {} in {:.1f} s"
    if cfg['outfile']:
        fig.savefig(cfg['outfile'])
        t3 = time.time()
        Notice.ok(s.format(cfg['outfile'], t3-t2))
    else:
        stem, _ = os.path.splitext(target)
        fig.savefig(stem)
        t3 = time.time()
        Notice.ok(s.format(stem+'.png', t3-t2))

    return


if __name__ == "__main__":

    Notice.title()
    parser = argparse.ArgumentParser(description='Plot a SEGY file.')
    parser.add_argument("-c", "--config",
                        metavar="config file",
                        type=argparse.FileType('r'),
                        default="config.yaml",
                        nargs="?",
                        help="The name of a YAML config file.")
    parser.add_argument('filename',
                        metavar='SEGY file',
                        type=str,
                        nargs='?',
                        help='The path to a SEGY file.')
    parser.add_argument('-o', '--out',
                        metavar='Output file',
                        type=str,
                        nargs='?',
                        default='',
                        help='The path to an output file.')
    args = parser.parse_args()
    target = args.filename
    with args.config as f:
        cfg = yaml.load(f)
    Notice.hr_header("Initializing")
    Notice.info("Filename   {}".format(target))
    Notice.info("Config     {}".format(args.config.name))
    cfg['outfile'] = args.out
    main(target, cfg)
    Notice.hr_header("Done")<|MERGE_RESOLUTION|>--- conflicted
+++ resolved
@@ -17,11 +17,8 @@
 from scipy import fft
 import matplotlib.pyplot as plt
 import matplotlib.font_manager as fm
-<<<<<<< HEAD
 import matplotlib.ticker as mtick
-=======
-
->>>>>>> 3c8e14ca
+
 from obspy.segy.segy import readSEGY
 
 # Import our stuff.
@@ -67,11 +64,8 @@
     return ax
 
 
-<<<<<<< HEAD
-def decorate_seismic(ax, tickfmt, fs):
-=======
-def decorate_seismic(ax, ntraces, fs=10):
->>>>>>> 3c8e14ca
+
+def decorate_seismic(ax, ntraces, tickfmt, fs=10):
     """
     Add various things to the seismic plot.
     """
@@ -176,13 +170,10 @@
     largest = max(np.amax(data), abs(np.amin(data)))
     clip_val = np.percentile(data, 99.0)
     hist_ax.patch.set_alpha(0.5)
-<<<<<<< HEAD
-    hist_ax.hist(np.ravel(data), bins=int(100.0 / (clip_val / largest)),
-                 alpha=0.5, color=['black'], lw=0.1)
-=======
+
     hist_ax.hist(np.ravel(data), bins=int(100.0 / (clip_val / largest)), 
                  alpha=0.5, color=['black'], lw=0)
->>>>>>> 3c8e14ca
+
     hist_ax.set_xlim(-clip_val, clip_val)
     hist_ax.set_xticklabels(hist_ax.get_xticks(), fontsize=fs - 4)
     hist_ax.set_xlabel('amplitude', fontsize=fs - 4)
@@ -193,11 +184,12 @@
 
 
 def plot_title(title_ax, title, fs):
+    """
+    Add a title.
+    """
     title_ax.text(1.0, 0.0, title, size=fs,
                   horizontalalignment='right',
                   verticalalignment='bottom')
-    # title_ax.set_xticks([])
-    # title_ax.set_yticks([])
     title_ax.axis('off')
     return title_ax
 
@@ -211,21 +203,9 @@
     # Read the file.
     section = readSEGY(target, unpack_headers=True)
 
-<<<<<<< HEAD
-    elev, esp, ens, tsq = [], [], [], []  # energy source point number
-    for i, trace in enumerate(section.traces):
-        nsamples = trace.header.number_of_samples_in_this_trace
-        dt = trace.header.sample_interval_in_ms_for_this_trace
-        elev.append(trace.header.receiver_group_elevation)
-        esp.append(trace.header.energy_source_point_number)
-        ens.append(trace.header.ensemble_number)
-        tsq.append(trace.header.trace_sequence_number_within_line)
-
-=======
     # Calculate some things
     nsamples = section.traces[0].header.number_of_samples_in_this_trace
     dt = section.traces[0].header.sample_interval_in_ms_for_this_trace
->>>>>>> 3c8e14ca
     ntraces = len(section.traces)
     tbase = 0.001 * np.arange(0, nsamples * dt, dt)
     tstart = 0
@@ -233,13 +213,14 @@
     wsd = ntraces / cfg['tpi']
 
     # Build the data container
-    elev, esp, ens = [], [], []  # energy source point number
+    elev, esp, ens, tsq = [], [], [], []  # energy source point number
     data = np.zeros((nsamples, ntraces))
     for i, trace in enumerate(section.traces):
         data[:, i] = trace.data
         elev.append(trace.header.receiver_group_elevation)
         esp.append(trace.header.energy_source_point_number)
         ens.append(trace.header.ensemble_number)
+        tsq.append(trace.header.trace_sequence_number_within_line)
 
     clip_val = np.percentile(data, 99.0)
 
@@ -293,52 +274,15 @@
     fig = plt.figure(figsize=(w, h), facecolor='w')
     ax = fig.add_axes([ml / w, mb / h, wsd / w, (h - mb - mt) / h])
 
-<<<<<<< HEAD
-    # make parasitic axes for labeling CDP number 
+    # make parasitic axes for labeling CDP number
     par1 = ax.twiny()
-    # par2 = ax.twiny()
-
-    # Offset the top spine of par2.  The ticks and label have already been
-    # placed on the top by twiny above.
-    # fig.subplots_adjust(top=0.75)
     par1.spines["top"].set_position(("axes", 1.0))
-
-    # Having been created by twiny, par2 has its frame off, so the line of its
-    # detached spine is invisible.  First, activate the frame but make the
-    # patch and spines invisible.
-    # par2 = make_patch_spines_invisible(par2)
-
-    # Second, show the top spine.
-    # par2.spines["top"].set_visible(True)
     tickfmt = mtick.FormatStrFormatter('%.0f')
     par1.plot(ens, np.zeros_like(ens))
-    par1.set_xlabel("CDP number", fontsize=fs - 2)
-    par1.set_xticklabels(par1.get_xticks(), fontsize=fs - 2)
+    par1.set_xlabel("CDP number", fontsize=fs-2)
+    par1.set_xticklabels(par1.get_xticks(), fontsize=fs-2)
     par1.xaxis.set_major_formatter(tickfmt)
-    ax = wigplot(ax, data, tbase, ntraces, skip=cfg['skip'], gain=cfg['gain'])
-    ax.set_ylim(ax.get_ylim()[::-1])
-    ax.set_xlim([0, ntraces])
-    ax = decorate_seismic(ax, tickfmt, fs)
-
-    if False:  # imshow option (currently broken)
-        im = ax.imshow(data, cmap='Greys', origin='upper',
-                       vmin=-clip_val,
-                       vmax=clip_val,
-                       # extent=(line_extents['first_trace'],
-                       #        line_extents['last_trace'],
-                       #        line_extents['end_time'],
-                       #       line_extents['start_time'])#,
-                       aspect=hd / wd
-                       )
-        # Decorate the seismic axes
-        ax = decorate_seismic(ax, fs)
-
-        # Plot colorbar.
-        # fig = plot_colourbar(fig, ax, im, data, fs)
-
-    print ('width of plot (inches)', w)
-    print ('height of plot (inches)', h)
-=======
+
     ax = wiggle_plot(ax,
                      data,
                      tbase,
@@ -350,8 +294,7 @@
                      lw=cfg['lineweight']
                      )
 
-    ax = decorate_seismic(ax, ntraces, fs)
->>>>>>> 3c8e14ca
+    ax = decorate_seismic(ax, ntraces, tickfmt, fs)
 
     # Plot title
     title_ax = fig.add_axes([ssl, 1-mt/h, wsl/w, mt/(2*h)])
