--- conflicted
+++ resolved
@@ -9,17 +9,13 @@
 ips: 3
 
 # Wiggle skips (1 -> no skips, 2 -> every 2nd trace, etc.)
-<<<<<<< HEAD
 skip: 2
-=======
-skip: 10
->>>>>>> 70486413
+
+# Seismic data display parameters (wiggle, varden, both):
+display: both
 
 # Multiplication factor for amplitudes 
 gain: 2
-
-# Fontsize
-fontsize: 10
 
 # Wiggle fill: RGB, 0-255, opacity: 0-1
 colour: 
@@ -37,5 +33,10 @@
 # Turn seismic gridlines 'on' or 'off'
 seis_grid: 'off'
 
-# Seismic data display parameters (wiggle, varden, both):
-display: both+# Fontsize
+fontsize: 10
+
+# Stupid things
+stained_paper: true
+coffee_rings: 2
+distortion: true